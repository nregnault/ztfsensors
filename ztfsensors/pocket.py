--- conflicted
+++ resolved
@@ -8,7 +8,7 @@
 import pandas
 import yaml
 from scipy import sparse
-<<<<<<< HEAD
+
 from sksparse import cholmod
 from yaml.loader import SafeLoader
 
@@ -44,70 +44,6 @@
 def get_config(ccdid, qid):
     """ returns the pocket effect parameter configuration for the given quadrant """
     return POCKET_PARAMETERS.loc[ccdid, qid]
-
-# ============= #
-#  Internal Jax #
-# ============= #
-def _fill(pocket_q, pixel_q, cmax, nmax, alpha, beta):
-    """ pocket charge filling function
-=======
-# from sksparse import cholmod
->>>>>>> 1f0aa0ad
-
-    Parameters
-    ----------
-    pocket_q: float, Array
-        charge in the pocket prior read-out
-
-    pixel_q: float, Array
-        pixel charge prior read-out (undistorted)
-
-    cmax: float
-        pocket capacity
-
-    nmax: float
-        pixel capacity (not quite the full well)
-
-    alpha: float
-        from pocket transfer dynamics
-
-    beta: float
-        to-pocket transfer dynamics
-
-    Returns
-    -------
-    float, Array
-        charge entering the pocket.
-    """
-    x = pocket_q / cmax
-    y = pixel_q / nmax
-    outval = cmax * (1 - x)**alpha * y**beta
-    return np.clip(outval,  0.,  pixel_q)
-    #return outval
-
-def _flush(pocket_q, cmax, alpha):
-    """ pocket charge flushing function
-
-    Parameters
-    ----------
-    pocket_q: float, Array
-        charge in the pocket prior read-out
-
-    cmax: float
-        pocket capacity
-
-    alpha: float
-        from pocket transfer dynamics
-
-    Returns
-    -------
-    float, Array
-        charge leaving the pocket.
-    """
-    x = pocket_q / cmax
-    outval = cmax * x**alpha
-    return np.clip(outval, 0, pocket_q)
-    #return outval
 
 class PocketModel():
 
@@ -165,13 +101,8 @@
         2d-array
             corrected raw pixels.
         """
-<<<<<<< HEAD
+
         default_pixel_value = np.median(pixels)
-=======
-        x = q_j / self.cmax
-        from_pocket = np.clip(self.cmax * np.power(x, self.alpha), 0., q_j)
-        return from_pocket
->>>>>>> 1f0aa0ad
 
         # build hessian if needed
         if hessian is None:
@@ -213,35 +144,6 @@
         float, Array
             charge leaving the pocket.
         """
-<<<<<<< HEAD
-        return _flush(pocket_q,
-                      self._cmax, self._alpha)
-
-    def fill(self, pocket_q, pixel_q):
-        """ transfer of electrons entering the pocket
-
-        Parameters
-        ----------
-        pocket_q: float, Array
-            charge in the pocket prior read-out
-
-        pixel_q: float, Array
-            pixel charge prior read-out (undistorted)
-=======
-        x = q_j / self.cmax
-        y = n_j / self.nmax
-        to_pocket = np.clip(self.cmax * np.power(1.-x, self.alpha) * np.power(y, self.beta),
-                            0.,  n_j)
-        return to_pocket
->>>>>>> 1f0aa0ad
-
-        Returns
-        -------
-        float, Array
-            charge entering the pocket.
-        """
-        return _fill(pocket_q, pixel_q,
-                     self._cmax, self._nmax, self._alpha, self._beta)
 
     def get_delta(self, pocket_q, pixel_q):
         """ net pocket charge transfert
